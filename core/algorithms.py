--- conflicted
+++ resolved
@@ -48,12 +48,6 @@
         self.beta = beta
         self.cur_beta = 1.0
 
-<<<<<<< HEAD
-=======
-        """ additional arguments """
-        self.use_double_dqn = use_double_dqn
-
->>>>>>> acbcc587
     def _update_target_q_func(self):
         self.target_q_func.load_state_dict(self.q_func.state_dict())
 
@@ -75,23 +69,8 @@
         self._update_target_q_func()
 
     def _q_learning_loss(self, states, actions, rewards, next_states, dones):
-<<<<<<< HEAD
-=======
-        if self.use_double_dqn:
-            return self._double_dqn_loss(states, actions, rewards, next_states, dones)
-
         q_targets_next = self.target_q_func.forward(next_states).max(1)[0].unsqueeze(1)
         q_targets = rewards + (self.gamma * q_targets_next * (1 - dones))
-        q_predict = self.q_func.forward(states).gather(1, actions)
-        return q_targets - q_predict
-
-    def _double_dqn_loss(self, states, actions, rewards, next_states, dones):
->>>>>>> acbcc587
-        next_q_online = self.q_func.forward(next_states)
-        next_q_targets = self.target_q_func.forward(next_states)
-        greedy_next_actions = torch.argmax(next_q_online, dim=-1, keepdim=True).detach()
-
-        q_targets = rewards + (self.gamma * next_q_targets.gather(1, greedy_next_actions) * (1 - dones))
         q_predict = self.q_func.forward(states).gather(1, actions)
         return q_targets - q_predict
 
