--- conflicted
+++ resolved
@@ -5,13 +5,7 @@
 import numpy as np
 
 from core.models import FCN
-<<<<<<< HEAD
-from core.replay_buffer import ReplayBuffer
-from core.prioritized import PrioritizedExperienceReplayBuffer
-
-=======
 from core.replay_buffer import ExperienceReplayBuffer, PrioritizedExperienceReplayBuffer
->>>>>>> acba2588
 
 class DQN:
     def __init__(
@@ -27,11 +21,7 @@
         eps_decay=0.95,
         alpha=0.5,
         beta=1e-2,
-<<<<<<< HEAD
-        use_double_dqn=True,
-=======
         use_prioritized_buffer=True,
->>>>>>> acba2588
         **kwargs
     ):
         self.gamma = gamma
@@ -52,14 +42,6 @@
         self.eps_decay = eps_decay
         self.eps = self.eps_start
 
-<<<<<<< HEAD
-        self.memory = PrioritizedExperienceReplayBuffer(state_dim, self.buffer_size, self.sample_size, alpha)
-        self.beta = beta
-        self.cur_beta = 1.0
-
-        """ additional arguments """
-        self.use_double_dqn = use_double_dqn
-=======
         self.use_prioritized_buffer = use_prioritized_buffer
         if self.use_prioritized_buffer:
             self.memory = PrioritizedExperienceReplayBuffer(state_dim, self.buffer_size, self.sample_size, alpha, kwargs.get('backtrack_steps', 0))
@@ -67,7 +49,6 @@
             self.cur_beta = 1.0
         else:
             self.memory = ExperienceReplayBuffer(state_dim, self.buffer_size, self.sample_size)
->>>>>>> acba2588
 
     def _update_target_q_func(self):
         self.target_q_func.load_state_dict(self.q_func.state_dict())
@@ -95,18 +76,6 @@
         q_targets = rewards + (self.gamma * q_targets_next * (1 - dones))
         q_predict = self.q_func.forward(states).gather(1, actions)
         return q_targets - q_predict
-<<<<<<< HEAD
-
-    def _double_dqn_loss(self, states, actions, rewards, next_states, dones):
-        next_q_online = self.q_func.forward(next_states)
-        next_q_targets = self.target_q_func.forward(next_states)
-        greedy_next_actions = torch.argmax(next_q_online, dim=-1, keepdim=True).detach()
-
-        q_targets = rewards + (self.gamma * next_q_targets.gather(1, greedy_next_actions) * (1 - dones))
-        q_predict = self.q_func.forward(states).gather(1, actions)
-        return q_targets - q_predict
-=======
->>>>>>> acba2588
 
     def _sarsa_loss(self, states, actions, rewards, next_states, next_actions):
         next_q_predict = self.q_func.forward(next_states).gather(1, next_actions).detach()
@@ -118,14 +87,6 @@
     def update(self):
         if len(self.memory) < self.sample_size:
             return
-<<<<<<< HEAD
-        self.cur_beta *= np.exp(-self.beta)
-        states, actions, rewards, next_states, dones, idxs, normalized_weights = self.memory.sample(1 - self.cur_beta)
-        delta = self._q_learning_loss(states, actions, rewards, next_states, dones)
-        priorities = (delta.abs().cpu().detach().numpy().flatten())
-        self.memory.update_priorities(idxs, priorities + 1e-6)
-        loss = torch.mean((delta * normalized_weights)**2)
-=======
 
         if self.use_prioritized_buffer:
             self.cur_beta *= np.exp(-self.beta)
@@ -138,7 +99,6 @@
             states, actions, rewards, next_states, dones, _ = self.memory.sample()
             delta = self._q_learning_loss(states, actions, rewards, next_states, dones)
             loss = torch.mean(delta ** 2)
->>>>>>> acba2588
 
         self.optimizer.zero_grad()
         loss.backward()
@@ -159,11 +119,7 @@
         backtrack_steps=3,
         alpha=0.5,
         beta=1e-2,
-<<<<<<< HEAD
-        use_double_dqn=True,
-=======
         use_prioritized_buffer=True,
->>>>>>> acba2588
         **kwargs
     ):
         self.backtrack_steps = backtrack_steps
@@ -179,12 +135,8 @@
             eps_decay,
             alpha,
             beta,
-<<<<<<< HEAD
-            use_double_dqn
-=======
             use_prioritized_buffer,
             **kwargs
->>>>>>> acba2588
         )
 
     def update(self):
@@ -198,15 +150,6 @@
 
         for i in range(self.backtrack_steps):
             if i == 0:
-<<<<<<< HEAD
-                states, actions, rewards, next_states, dones, indices, _ = self.memory.sample(1 - self.cur_beta)
-                delta = self._q_learning_loss(states, actions, rewards, next_states, dones)
-                loss = torch.mean(delta ** 2)
-            else:
-                states, actions, rewards, next_states, _, next_actions, indices = self.memory.sample(1 - self.cur_beta, starting_indices)
-                delta = self._sarsa_loss(states, actions, rewards, next_states, next_actions)
-                loss = torch.mean(delta ** 2)
-=======
                 if self.use_prioritized_buffer:
                     states, actions, rewards, next_states, dones, indices, importance_weights = self.memory.sample(1 - self.cur_beta)
                     delta = self._q_learning_loss(states, actions, rewards, next_states, dones)
@@ -231,7 +174,6 @@
                     states, actions, rewards, next_states, _, next_actions, indices = self.memory.sample(starting_indices)
                     delta = self._sarsa_loss(states, actions, rewards, next_states, next_actions)
                     loss = torch.mean(delta ** 2)
->>>>>>> acba2588
 
             starting_indices = indices
             self.optimizer.zero_grad()
@@ -253,11 +195,7 @@
         backtrack_steps=3,
         alpha=0.5,
         beta=1e-2,
-<<<<<<< HEAD
-        use_double_dqn=True,
-=======
         use_prioritized_buffer=True,
->>>>>>> acba2588
         **kwargs
     ):
         self.backtrack_steps = backtrack_steps
@@ -273,12 +211,8 @@
             eps_decay,
             alpha,
             beta,
-<<<<<<< HEAD
-            False
-=======
             use_prioritized_buffer,
             **kwargs
->>>>>>> acba2588
         )
 
     def update(self):
@@ -289,11 +223,6 @@
             self.cur_beta *= np.exp(-self.beta)
 
         for i in range(self.backtrack_steps):
-<<<<<<< HEAD
-            states, actions, rewards, next_states, dones, _, _ = self.memory.sample(1 - self.cur_beta)
-            delta = self._q_learning_loss(states, actions, rewards, next_states, dones)
-            loss = torch.mean(delta ** 2)
-=======
             """ only use standard q learning loss """
             if self.use_prioritized_buffer:
                 states, actions, rewards, next_states, dones, indices, importance_weights = self.memory.sample(1 - self.cur_beta)
@@ -305,7 +234,6 @@
                 states, actions, rewards, next_states, dones, _ = self.memory.sample()
                 delta = self._q_learning_loss(states, actions, rewards, next_states, dones)
                 loss = torch.mean(delta ** 2)
->>>>>>> acba2588
 
             self.optimizer.zero_grad()
             loss.backward()
@@ -326,19 +254,11 @@
         backtrack_steps=3,
         alpha=0.5,
         beta=1e-2,
-<<<<<<< HEAD
-        use_double_dqn=True,
-        **kwargs
-    ):
-        self.backtrack_steps = backtrack_steps
-        super(BacktrackDQN, self).__init__(
-=======
         use_prioritized_buffer=True,
         **kwargs
     ):
         self.backtrack_steps = backtrack_steps
         super(BackwardDQN, self).__init__(
->>>>>>> acba2588
             state_dim,
             action_dim, 
             lr,
@@ -350,12 +270,8 @@
             eps_decay,
             alpha,
             beta,
-<<<<<<< HEAD
-            use_double_dqn
-=======
             use_prioritized_buffer,
             **kwargs
->>>>>>> acba2588
         )
 
     def update(self):
@@ -368,14 +284,6 @@
             self.cur_beta *= np.exp(-self.beta)
 
         for i in range(self.backtrack_steps):
-<<<<<<< HEAD
-            if starting_indices is None:
-                states, actions, rewards, next_states, dones, indices, _ = self.memory.sample(1 - self.cur_beta, None)
-            else:
-                states, actions, rewards, next_states, dones, _, indices = self.memory.sample(1 - self.cur_beta, starting_indices)
-            delta = self._q_learning_loss(states, actions, rewards, next_states, dones)
-            loss = torch.mean(delta ** 2)
-=======
             if self.use_prioritized_buffer:
                 if i == 0:
                     states, actions, rewards, next_states, dones, indices, importance_weights = self.memory.sample(1 - self.cur_beta, starting_indices)
@@ -392,11 +300,9 @@
                     states, actions, rewards, next_states, dones, _, indices = self.memory.sample(starting_indices)
                 delta = self._q_learning_loss(states, actions, rewards, next_states, dones)
                 loss = torch.mean(delta ** 2)
->>>>>>> acba2588
 
             starting_indices = indices
             self.optimizer.zero_grad()
             loss.backward()
             self.optimizer.step()  
 
-
