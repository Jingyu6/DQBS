--- conflicted
+++ resolved
@@ -9,24 +9,6 @@
 
 from core.algorithms import DQN, BacktrackDQN, MultiBatchDQN, BacktrackSarsaDQN
 
-<<<<<<< HEAD
-ALGOS = [DQN, BacktrackDQN, MultiBatchDQN, BacktrackSarsaDQN]
-ALGO_NAMES = [algo.__name__ for algo in ALGOS]
-ENV_NAME = 'CartPole-v0'
-LOG_INTERVAL = 10
-USE_EVAL_REWARDS = False
-
-PARAMS = dict(
-    lr=2e-3,
-    gamma=0.99,
-    buffer_size=1e5,
-    sample_size=64,
-    eps_start=0.8,
-    eps_end=0.05,
-    eps_decay=0.95,
-    backtrack_steps=3,
-)
-=======
 parser = argparse.ArgumentParser()
 parser.add_argument("--env", "--env", type=str, default='acrobot', choices=['mountaincar', 'cartpole', 'acrobot'])
 parser.add_argument("--lr", "--lr", type=float, default=2e-3)
@@ -53,7 +35,6 @@
     ENV_NAME = 'Acrobot-v1'
 
 PARAMS = vars(args)
->>>>>>> acbcc587
 
 LOG_INTERVAL = 10
 MAX_HORIZON = 10000
@@ -64,14 +45,11 @@
 STATE_DIM = env.observation_space.shape[0]
 ACTION_DIM = env.action_space.n
 
-<<<<<<< HEAD
 def set_seed(seed):
     env.seed(seed)
     torch.manual_seed(seed)
     np.random.seed(seed)
     random.seed(seed)
-=======
->>>>>>> acbcc587
 
 def main():
     records = {}
